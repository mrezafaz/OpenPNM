--- conflicted
+++ resolved
@@ -20,14 +20,8 @@
         Initialize
         '''
         super(Core,self).__init__(**kwargs)
-<<<<<<< HEAD
-        #self._logger.info("Construct Core subclass from Base")
-
-        #self._logger.debug("Construction of Core class complete")
-=======
         logger.name = 'Core'
         logger.debug('Initializing Core class')
->>>>>>> ca94741a
 
     def __setitem__(self,key,value):
         r'''
@@ -47,11 +41,7 @@
         #Enforce correct dict naming
         element = key.split('.')[0]
         if (element != 'pore') and (element != 'throat'):
-<<<<<<< HEAD
-            #self._logger.error('Array name \''+key+'\' does not begin with \'pore\' or \'throat\'')
-=======
             print('Array name \''+key+'\' does not begin with \'pore\' or \'throat\'')
->>>>>>> ca94741a
             return
         #Convert value to an ndarray
         value = sp.array(value,ndmin=1)
@@ -63,14 +53,6 @@
         if key.split('.')[1] in ['all']:
             if key in self.keys():
                 if sp.shape(self[key]) == (0,):
-<<<<<<< HEAD
-                    #self._logger.debug(key+' is being defined.')
-                    super(Base, self).__setitem__(key,value)
-                #else:
-                    #self._logger.error(key+' is already defined.')
-            else:
-                #self._logger.debug(key+' is being defined.')
-=======
                     logger.info(key+' is being defined.')
                     super(Base, self).__setitem__(key,value)
                 else:
@@ -78,21 +60,10 @@
                     pass
             else:
                 logger.debug(key+' is being defined.')
->>>>>>> ca94741a
                 super(Base, self).__setitem__(key,value)
             return
         #Write value to dictionary
         if sp.shape(value)[0] == 1:  # If value is scalar
-<<<<<<< HEAD
-            #self._logger.debug('Broadcasting scalar value into vector: '+key)
-            value = sp.ones((self._count(element),),dtype=value.dtype)*value
-            super(Base, self).__setitem__(key,value)
-        elif sp.shape(value)[0] == self._count(element):
-            #self._logger.debug('Updating vector: '+key)
-            super(Base, self).__setitem__(key,value)
-        #else:
-            #self._logger.error('Cannot write vector with an array of the wrong length: '+key)
-=======
             logger.debug('Broadcasting scalar value into vector: '+key)
             value = sp.ones((self._count(element),),dtype=value.dtype)*value
             super(Base, self).__setitem__(key,value)
@@ -105,7 +76,6 @@
             else:
                 logger.warning('Cannot write vector with an array of the wrong length: '+key)
                 pass
->>>>>>> ca94741a
 
     def add_model(self,propname,model,regen_mode='static',**kwargs):
         r'''
@@ -284,27 +254,16 @@
                 pass
                 temp.remove(item)
             props = temp
-<<<<<<< HEAD
-        #self._logger.info('Models are being recalculated in the following order: ')
-=======
         logger.info('Models are being recalculated in the following order: ')
->>>>>>> ca94741a
         count = 0
         for item in props:
             if item in self._models.keys():
                 self[item] = self._models[item]()
-<<<<<<< HEAD
-                #self._logger.info(str(count)+' : '+item)
-                count += 1
-            #else:
-                #self._logger.warning('Requested proptery is not a dynamic model: '+item)
-=======
                 logger.info(str(count)+' : '+item)
                 count += 1
             else:
                 pass
                 logger.warning('Requested proptery is not a dynamic model: '+item)
->>>>>>> ca94741a
 
 
     #--------------------------------------------------------------------------
@@ -352,11 +311,7 @@
                 element='throat'
                 locations = throats
             elif throats==None and pores==None:
-<<<<<<< HEAD
-                #self._logger.error('No pores or throats have been received!')
-=======
                 logger.error('No pores or throats have been received!')
->>>>>>> ca94741a
                 raise Exception()
             if prop.split('.')[0] == element:
                 prop = prop.split('.')[1]
@@ -365,32 +320,19 @@
                     try:
                         self[element+'.'+prop]
                         self[element+'.'+prop][locations] = sp.nan
-<<<<<<< HEAD
-                        #self._logger.debug('For the '+element+' property '+prop+', the specified data have been deleted in '+self.name)
-                    except: ""#self._logger.error(element+' property '+prop+' in '+self.name+' has not been defined. Therefore, no data can be removed!')
-                else:
-                    #self._logger.error('For the '+element+' property '+prop+' in '+self.name+': The (remove_data) mode, will remove data from the specified locations. No data should be sent!')
-=======
                         logger.debug('For the '+element+' property '+prop+', the specified data have been deleted in '+self.name)
                     except:
                         pass
                         logger.error(element+' property '+prop+' in '+self.name+' has not been defined. Therefore, no data can be removed!')
                 else:
                     logger.error('For the '+element+' property '+prop+' in '+self.name+': The (remove_data) mode, will remove data from the specified locations. No data should be sent!')
->>>>>>> ca94741a
                     raise Exception()
             elif mode=='remove_prop':
                 if data=='':
                     del self[element+'.'+prop]
-<<<<<<< HEAD
-                    #self._logger.debug(element+' property '+prop+' has been deleted from the dictionary in '+self.name)
-                else:
-                    #self._logger.error('For the property '+prop+' in '+self.name+': The (remove_prop) mode, will remove the property from the dictionary. No data should be sent!')
-=======
                     logger.debug(element+' property '+prop+' has been deleted from the dictionary in '+self.name)
                 else:
                     logger.error('For the property '+prop+' in '+self.name+': The (remove_prop) mode, will remove the property from the dictionary. No data should be sent!')
->>>>>>> ca94741a
                     raise Exception()
             else:
                 if data.ndim > 1: data = data.squeeze()
@@ -405,14 +347,6 @@
                             self[element+'.'+prop] = sp.zeros((getattr(self,'num_'+element+'s')(),))*sp.nan
                     except: self[element+'.'+prop] = sp.zeros((getattr(self,'num_'+element+'s')(),))*sp.nan
                     self[element+'.'+prop][locations] = data
-<<<<<<< HEAD
-                    #self._logger.debug(element+' property '+prop+' has been '+temp_word+self.name)
-
-                else:
-                    #self._logger.error('For adding '+element+' property '+prop+' to '+self.name+', data can be scalar or should have the same size as the locations!')
-                    raise Exception()
-        #else:  self._logger.error('For adding '+element+' property '+prop+' to '+self.name+', the mode '+mode+' cannot be applied!')
-=======
                     logger.debug(element+' property '+prop+' has been '+temp_word+self.name)
 
                 else:
@@ -421,7 +355,6 @@
         else:
             pass
             logger.error('For adding '+element+' property '+prop+' to '+self.name+', the mode '+mode+' cannot be applied!')
->>>>>>> ca94741a
 
 
     def get_data(self,pores=None,throats=None,prop='',mode=''):
@@ -460,11 +393,7 @@
                 element='throat'
                 locations = throats
             elif throats==None and pores==None:
-<<<<<<< HEAD
-                #self._logger.error('No pores or throats have been received!')
-=======
                 logger.error('No pores or throats have been received!')
->>>>>>> ca94741a
                 raise Exception('No pores/throats have been sent!')
             if prop.split('.')[0] in ['pore','throat']:
                 if prop.split('.')[0]==element:
@@ -477,36 +406,20 @@
                     try:
                         self['throat.'+prop]
                     except:
-<<<<<<< HEAD
-                        #self._logger.error('For getting pore property using interpolate mode in '+self.name+' : throat property '+prop+' has not been found!')
-=======
                         logger.error('For getting pore property using interpolate mode in '+self.name+' : throat property '+prop+' has not been found!')
->>>>>>> ca94741a
                         raise Exception('throat data for the property not found!')
                     return self.interpolate_data(self['throat.'+prop])[locations]
                 elif element=='throat':
                     try:
                         self['pore.'+prop]
                     except:
-<<<<<<< HEAD
-                        #self._logger.error('For getting throat property using interpolate mode in '+self.name+' : pore property '+prop+' has not been found!')
-=======
                         logger.error('For getting throat property using interpolate mode in '+self.name+' : pore property '+prop+' has not been found!')
->>>>>>> ca94741a
                         raise Exception('pore data for the property not found!')
                     return self.interpolate_data(self['pore.'+prop])[locations]
             else:
                 try:
                     self[element+'.'+prop]
                 except:
-<<<<<<< HEAD
-                    #self._logger.error(element+' property '+prop+' does not exist for '+self.name)
-                    raise Exception('No data found for the property!')
-                try:    return self[element+'.'+prop][locations]
-                except: ""#self._logger.error('In '+self.name+', data for '+element+' property '+prop+' in these locations cannot be returned.')
-
-        #else: self._logger.error('For getting property: '+prop+' in '+self.name+', the mode '+mode+' cannot be applied!')
-=======
                     logger.error(element+' property '+prop+' does not exist for '+self.name)
                     raise Exception('No data found for the property!')
                 try:
@@ -514,7 +427,6 @@
                 except:
                     pass
                     logger.error('In '+self.name+', data for '+element+' property '+prop+' in these locations cannot be returned.')
->>>>>>> ca94741a
 
         else:
             logger.error('For getting property: '+prop+' in '+self.name+', the mode '+mode+' cannot be applied!')
@@ -555,11 +467,7 @@
                 element='throat'
                 locations = throats
             elif throats==None and pores==None:
-<<<<<<< HEAD
-                #._logger.error('No pores or throats have been received!')
-=======
                 logger.error('No pores or throats have been received!')
->>>>>>> ca94741a
                 raise Exception()
             locations = sp.array(locations,ndmin=1)
             if label:
@@ -570,11 +478,7 @@
                         old_label = self[element+'.'+label]
                         if sp.shape(old_label)[0]<sp.shape(locations)[0]:
                             self[element+'.'+label] = sp.ones_like(locations,dtype=bool)
-<<<<<<< HEAD
-                            #self._logger.info('label=all for '+element+'has been updated to a bigger size!')
-=======
                             logger.info('label=all for '+element+'has been updated to a bigger size!')
->>>>>>> ca94741a
                             for info_labels in getattr(self,'labels')():
                                 if info_labels.split('.')[0] == element:
                                     info_labels = info_labels.split('.')[1]
@@ -582,14 +486,9 @@
                                     temp = sp.zeros((getattr(self,'num_'+element+'s')(),),dtype=bool)
                                     temp[old_label] = self[element+'.'+info_labels]
                                     self[element+'.'+info_labels] = temp
-<<<<<<< HEAD
-                        #elif sp.shape(old_label)[0]>sp.shape(locations)[0]:
-                            #self._logger.error('To apply a new numbering label (label=all) to '+element+'s, size of the locations cannot be less than total number of '+element+'s!!')
-=======
                         elif sp.shape(old_label)[0]>sp.shape(locations)[0]:
                             logger.error('To apply a new numbering label (label=all) to '+element+'s, size of the locations cannot be less than total number of '+element+'s!!')
                             pass
->>>>>>> ca94741a
                     except: self[element+'.'+label] = sp.ones_like(locations,dtype=bool)
                 else:
                     try: self[element+'.'+label]
@@ -600,11 +499,6 @@
                     elif mode=='remove_info':  self[element+'.'+label][locations] = False
                     elif mode=='merge':  self[element+'.'+label][locations] = True
                     elif mode=='remove_label':  del self[element+'.'+label]
-<<<<<<< HEAD
-            #else: self._logger.error('No label has been defined for these locations.')
-
-        #else: self._logger.error('For setting '+element+' '+label+' to '+self.name+', the mode '+mode+' cannot be applied!')
-=======
             else:
                 logger.error('No label has been defined for these locations.')
                 pass
@@ -612,7 +506,6 @@
         else:
             logger.error('For setting '+element+' '+label+' to '+self.name+', the mode '+mode+' cannot be applied!')
             pass
->>>>>>> ca94741a
 
 
     def get_info(self,pores=None,throats=None,label=''):
@@ -644,11 +537,7 @@
             locations = throats
 
         elif throats==None and pores==None:
-<<<<<<< HEAD
-            #self._logger.error('No pores or throats have been received!')
-=======
             logger.error('No pores or throats have been received!')
->>>>>>> ca94741a
             raise Exception()
         if label.split('.')[0] == element:
             label = label.split('.')[1]
@@ -814,11 +703,7 @@
             elif element in ['throat','throats']:
                 temp = self._get_labels(element='throat',locations=[], mode=mode)
             else:
-<<<<<<< HEAD
-                #self._logger.error('Unrecognized element')
-=======
                 logger.error('Unrecognized element')
->>>>>>> ca94741a
                 return
         elif pores is not []:
             if pores == 'all':
@@ -1117,11 +1002,7 @@
             Ps12 = net.find_connected_pores(throats=Ts,flatten=False)
             values = sp.mean(data[Ps12],axis=1)
         else:
-<<<<<<< HEAD
-            #self._logger.error('Received data was an ambiguous length')
-=======
             logger.error('Received data was an ambiguous length')
->>>>>>> ca94741a
             raise Exception()
         return values
 
@@ -1149,7 +1030,6 @@
         fine, but missing ints are converted to float when nans are inserted.
         '''
         element = prop.split('.')[0]
-<<<<<<< HEAD
 
         Np = sp.shape(self['pore.all'])[0]
         Nt = sp.shape(self['throat.all'])[0]
@@ -1160,9 +1040,6 @@
         #temp.fill(sp.nan)
         cnames=[]
         shapes=[]
-=======
-        temp = sp.ndarray((self._count(element)))
->>>>>>> ca94741a
         dtypes = []
         dtypenames = []
         prop_found = False  #Flag to indicate if prop was found on a sub-object
@@ -1218,18 +1095,7 @@
 
         if prop_found == False:
             raise KeyError(prop)
-<<<<<<< HEAD
         
-=======
-        #Analyze and assign data type
-        if sp.all([t in ['bool','nan'] for t in dtypenames]):  # If all entries are 'bool' (or 'nan')
-            temp = sp.array(temp,dtype='bool')*~sp.isnan(temp)
-        elif sp.all([t == dtypenames[0] for t in dtypenames]) :  # If all entries are same type
-            temp = sp.array(temp,dtype=dtypes[0])
-        else:
-            temp = sp.array(temp,dtype=max(dtypes))
-            logger.info('Data type of '+prop+' differs between sub-objects...converting to larger data type')
->>>>>>> ca94741a
         return temp
 
     def num_pores(self,labels='all',mode='union'):
