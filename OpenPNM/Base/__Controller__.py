'''
###############################################################################
Controller:  Overall simulation controller class
###############################################################################
'''
import pickle as _pickle
import copy as _copy
import time
import OpenPNM

class Controller(dict):
    r"""

    """
    # The following __instance__ class variable and subclassed __new__ method
    # makes the Controller class a 'Singleton'.  This way, the _sim attribute
    # of every OpenPNM object is the same, AND if you create a sim on the
    # command line (sim = OpenPNM.Base.Controller()) it will be the same sim!
    __instance__ = None
    def __new__(cls, *args,**kwargs):
        if Controller.__instance__ is None:
            Controller.__instance__ = dict.__new__(cls)
        return Controller.__instance__

    def __init__(self):
        r'''
        '''
        self.comments = 'Using OpenPNM ' + OpenPNM.__version__

    def __str__(self):
        header = ('-'*60)
        print(header)
        print("{a:<25s} {b:<25s}".format(a='Class', b='Object Name'))
        print(header)
        for item in self.keys():
            print("{a:<25s} {b:<25s}".format(a=self[item].__class__.__name__, b=item))
        return ''

    def show_tree(self):
        r'''
        Prints a heirarchical list of simulation object associations
        '''
        header = ('-'*60)
        net = self.network()[0]
        print(header)
        print('Network: '+net.name)
        for geom in self.geometries():
            print('+ '+'Geometry: '+geom.name)
        for phase in self.phases():
            if len(phase.phases())==0:
                print('+ '+'Pure Phase: '+phase.name)
            if len(phase.phases())>1:
                print('+ '+'Mixture Phase: '+phase.name)
                comps = phase.phases()
                for compname in comps:
                    print('+++ '+'Component Phase: '+self[compname].name)
            for phys in self.physics():
                if phase in phys._phases:
                    print('++ '+'Physics: '+phys.name)

    def network(self):
        r'''
        Returns a list of all Network objects in the simulation.
        '''
        return self._get_objects(obj_type='GenericNetwork')

    def geometries(self):
        r'''
        Returns a list of all Geometry objects in the simulation.
        '''
        return self._get_objects(obj_type='GenericGeometry')

    def phases(self):
        r'''
        Returns a list of all Phase objects in the simulation.
        '''
        return self._get_objects(obj_type='GenericPhase')

    def physics(self):
        r'''
        Returns a list of all Physics objects in the simulation.
        '''
        return self._get_objects(obj_type='GenericPhysics')

    def algorithms(self):
        r'''
        Returns a list of all Algorithm objects in the simulation.
        '''
        return self._get_objects(obj_type='GenericAlgorithm')

    def _get_objects(self,obj_type):
        temp = []
        for obj in self.keys():
            mro = [item.__name__ for item in self[obj].__class__.__mro__]
            if obj_type in mro:
                temp.append(self[obj])
        return temp

    def clear(self):
        r'''
        This is an overloaded version of the standard dict's ``clear`` method.
        This completely clears the Controller object's dict as expected, but
        also removes links to the Controller object in all simulation objects.

        Notes
        -----
        When removing links in all simulation objects to the Controller it
        replaces their ``simulation`` attribute with a standard ``dict``.  This
        ``dict`` can be reassociated with a Controller object using ``update``,
        which has been overloaded to do so.
        '''
        temp = {}
        for item in self.keys():
            self[item].simulation = temp
        self.__dict__ = {}
        super(Controller,self).clear()

    def update(self,dict_):
        r'''
        This is an overloaded version of the standard dict's ``update`` method.
        It accepts a dictionary argument, which is injects into the Controller
        object, but is also associates the Controller object with all simulation
        objects that were in the received dict.

        Parameters
        ----------
        dict_ : dictionary
            A Python dictionary contain {key : value} pairs in the form of
            {obj.name : obj}.

        Notes
        -----
        When the ``clear`` method of a Controller object is called, it sets the
        ``simulation`` attribute of all simulation objects to a standard
        ``dict``.  The overloading of this method allows such a ``dict`` to be
        reassociated with a Controller object.
        '''
        super(Controller,self).update(dict_)
        for item in self.keys():
            self[item]._sim = self

    def purge_object(self,obj):
        r'''
        Remove an object from the simulation

        Parameters
        ----------
        obj : OpenPNM Object
            The object to be removed from the simulation.  This method removes
            all traces of the object from everywhere in the simulation,
            including all the object tracking lists and label dictionaries of
            every object.

        Notes
        -----
        To only remove an object from the Contoller object, without purging all
        traces from the simulation, use the dictionary's native ``pop`` method.

        Examples
        --------
        >>> import OpenPNM
        >>> sim = OpenPNM.Base.Controller()
        >>> pn = OpenPNM.Network.TestNet()
        >>> geom = OpenPNM.Geometry.GenericGeometry(network=pn,pores=pn.Ps,throats=pn.Ts)
        >>> 'pore.'+geom.name in pn.keys()  # Label entries are added to the Network where geom is defined
        True
        >>> sim.purge_object(geom)
        >>> geom.name in sim.keys()  # geom is removed from Controller object
        False
        >>> 'pore.'+geom.name in pn.keys()  # geom's labels are removed from the Network too
        False
        '''
        name = obj.name
        for item in self.keys():
            # Remove label arrays from all other objects
            self[item].pop('pore.'+name,None)
            self[item].pop('throat.'+name,None)
            # Remove associations on other objects
            self[item]._geometries[:] = [x for x in self[item]._geometries if x is not obj]
            self[item]._phases[:] = [x for x in self[item]._phases if x is not obj]
            self[item]._physics[:] = [x for x in self[item]._physics if x is not obj]
        # Set object's simulation to an empty dict
        self[name]._sim = {}
        # Remove object from simulation dict
        del self[name]

    def clone_object(self,obj):
        r'''
        Clone an OpenPNM Object, without associating the new object with the
        parent simulation.

        Parameters
        ----------
        obj : OpenPNM Object
            The object to be cloned can be any OpenPNM Object

        Returns
        -------
        A clone of the specified object is returned, but it retains all its links
        to the objects associated with the original object.  The cloned object is
        not associated with the Network.

        Notes
        -----
        This method is intended to create a disposable object, for instance, to
        receive simulation data without overwriting existing data.

        Examples
        --------
        >>> import OpenPNM
        >>> sim = OpenPNM.Base.Controller()
        >>> pn = OpenPNM.Network.TestNet()
        >>> pn2 = sim.clone_object(pn)
        >>> pn is pn2  # A clone of pn is created
        False
        >>> pn2.keys() == pn.keys()
        True
        >>> pn2.simulation is sim # pn2 is not associated with existing Controller
        False

        '''
        obj_new = _copy.deepcopy(obj)
        obj_new.__dict__ = obj.__dict__
        obj_new.simulation = {}
        del self[obj.name]
        self[obj.name] = obj
        return obj_new

    def save_object(self,obj,filename=''):
        r'''
        Save a single OpenPNM object to a 'pno' file.

        Parameters
        ----------
        obj : OpenPNM object
            The object to save.  All the associations are removed, so upon
            reloading the object needs to be reconnected manually to a
            simulation.
        filename : string (optional)
            The file name to use when saving.  If no name is given the object
            name is used.
        '''
        if filename == '':
            filename = obj.name
        else:
            filename = filename.split('.')[0]

        obj._sim = {}
        obj._net = []
        obj._geometries = []
        obj._physics = []
        obj._phases = []

        #Save nested dictionary pickle
        _pickle.dump(obj,open(filename+'.pno','wb'))

    def load_object(self,filename):
        r'''
        Load a single object saved as a 'pno' file.

        Parameters
        ----------
        filename : string
            The file name to load.  The file extension must be 'pno'.
        '''
        filename = filename.split('.')[0]
        obj = _pickle.load(open(filename+'.pno','rb'))
        obj.simulation = self

    def save(self,filename=''):
        r'''
        Save the entire state of a simulation to a 'pnm' file.

        Parameters
        ----------
        filename : string, optional
            The file name to save as. If none is given the name of the Network
            object is used.

        Examples
        --------
        >>> import OpenPNM
        >>> sim = OpenPNM.Base.Controller()
        >>> pn = OpenPNM.Network.TestNet()
        >>> sim.save('test.pnm')
        >>> pn.name in sim.keys()
        True
        >>> sim.clear()
        >>> sim.keys()
        dict_keys([])
        >>> sim.load('test.pnm')
        >>> pn.name in sim.keys()
        True
        '''
        if filename == '':
            filename = self.network()[0].name
        else:
            filename = filename.split('.')[0]

        #Save nested dictionary pickle
        _pickle.dump(self,open(filename+'.pnm','wb'))

    def load(self,filename):
        r'''
        Load an entire simulation from a 'pnm' file.

        Parameters
        ----------
        filename : string
            The file name of the simulation to load.

        Notes
        -----
        This calls the ``clear`` method of the Controller object, so it will
        over write the calling objects information AND remove any references
        to the calling object from existing simulation objects.
        '''
        filename = filename.split('.')[0]
        if self != {}:
            print('Warning: Loading data onto non-empty controller object, existing data will be lost')
            self.clear()
        self = _pickle.load(open(filename+'.pnm','rb'))

    def export(self,filename='',fileformat='VTK'):
        r'''
        Export simulation data to the specified file format.

        Parameters
        ----------
        filename : string, optional
            The file name to save as.  If no name is given then the name of
            suppiled object is used.  If no object is given, the name of the
            Network is used.
        fileformat : string
            The type of file to create.  Options are:

            1. VTK: Suitable for visualizing in VTK capable software such as Paraview
            2. MAT: Suitable for loading data into Matlab for post-processing

        '''
        import OpenPNM.Utilities.IO as io
        if fileformat == 'VTK':
            net = self.network()[0]
            phases = net._phases
            io.VTK.save(filename=filename,network=net,phases=phases)
            return
        if fileformat == 'MAT':
            net = self.network()[0]
            phases = net._phases
            io.MAT.save(filename=filename,network=net,phases=phases)
            return

    def _script(self,filename,mode='read'):
        r'''
        Save or reload the script files used for the simulations

        Parameters
        ----------
        filename : string
            The name of the file to read or write
        mode : string
            Whether to 'archive' the given script file on the object or to
            'retrieve' it from the object and create a new file with it.  The
            default is 'archive'.
        '''
        filename = filename.split('.')[0]+'.py'
        if mode == 'archive':
            with open(filename, "rb") as read_file:
                contents = read_file.read()
            self._script = contents
        if mode == 'retrieve':
            with open(filename, "wb") as write_file:
                write_file.write(self._script)

    def _set_comments(self,string):
        if hasattr(self,'_comments') is False:
            self._comments = {}
        self._comments[time.strftime("%c")] = string

    def _get_comments(self):
        if hasattr(self,'_comments') is False:
            print('No comments found')
        else:
            for key in self._comments.keys():
                print(key, ': ', self._comments[key])

    comments = property(fget=_get_comments,fset=_set_comments)

    def subset(self,pores,name=None):
        r'''
        Create a new network from a subset of the main network.  This is useful
        for running simulations on smaller domains of interest to save CPU
        time.

        Parameters
        ----------
        pores : array_like
            The list of pores that comprise the subset.  All throats between
            these pores are conserved, but throats to other pores are lost.

        Returns
        -------
        simulation : An OpenPNM Controller Object

        Examples
        --------
        >>> import OpenPNM
        >>> sim = OpenPNM.Base.Controller()
        >>> pn = OpenPNM.Network.TestNet()
        >>> [pn.Np, pn.Nt]
        [125, 300]
        >>> pn2 = sim.subset(pores=pn.pores(['top']))
        >>> [pn2.Np, pn2.Nt]  # Subnet contains fewer pores and throats
        [25, 40]
        >>> pn2.map_pores(target=pn,pores=pn2.Ps)  # Mapping between subnet and parent is easy
        array([100, 101, 102, 103, 104, 105, 106, 107, 108, 109, 110, 111, 112,
               113, 114, 115, 116, 117, 118, 119, 120, 121, 122, 123, 124])
        '''
        net = self.network()[0]  # Get Network handle
        self.clear()  # Clear Controller object
        temp = net.simulation  # Save Simulation dict
        # Create a copy of Network
        new_net = _copy.deepcopy(net)  # Note: This appends the current Controller to the new Network
        # Update Controller with original Network dict
        self.clear()  # Clear Controller associated with the new Network
        self.update(temp)  # Update Controller with saved old Network
        # Trim new Network
        throats = new_net.find_neighbor_throats(pores=pores,mode='intersection')
        Ps = new_net.tomask(pores)
        new_net.trim(pores=~Ps)
        # Rename new Network
        new_net._name = None  # Set name to None to circumvent setter checks
        if name is None:
            old_name = net.name
            name = 'subset_of_'+old_name
        new_net.name = name
        # Add new_net to net's labels
        net['pore.'+new_net.name] = net.tomask(pores=pores)
        net['throat.'+new_net.name] = net.tomask(throats=throats)
        new_net._net = net
        return new_net

    def clone_simulation(self):
        r'''
        This clones the current simulation objects and returns a dictionary
        containing handles to the clones.  This method does NOT return a new
        OpenPNM Controller object.

<<<<<<< HEAD
=======
        See Also
        --------
        subset
        clone_object

>>>>>>> 418f9085
        Notes
        -----
        The objects in the returned dictionary can be used for simulations as
        usual, but as they are not associated with a Controller, there is
        limited administrative control over them (i.e. saving and such).

        Examples
        --------
        >>> import OpenPNM
        >>> sim = OpenPNM.Base.Controller()
        >>> pn = OpenPNM.Network.TestNet()
        >>> pn.__class__  # Check class of Network object
        <class 'OpenPNM.Network.__TestNet__.TestNet'>
        >>> new_sim = sim.clone_simulation()
        >>> new_pn = new_sim[pn.name]  # Retreive Network from new_sim by name
        >>> new_pn.__class__
        <class 'OpenPNM.Network.__TestNet__.TestNet'>
        >>> new_pn is pn
        False

        The use the new simulation over the older one, you must clear the
        Controller object and then update it with the new simulation data:
        >>> sim.clear()
        >>> sim.update(new_sim)
        '''
        net = self.network()[0]
        temp = net.copy()  # Copy Network's dict
        new_net = self.subset(pores=net.Ps,name=net.name)
        net.clear()  # Clear Network's dict of item added during subset()
        net.update(temp)  # Re-add odd dict to Network
        new_net._net = None  # Clear reference to parent network
        sim = new_net.simulation
        return sim


if __name__ == '__main__':
    sim = Controller()











<|MERGE_RESOLUTION|>--- conflicted
+++ resolved
@@ -446,14 +446,11 @@
         containing handles to the clones.  This method does NOT return a new
         OpenPNM Controller object.
 
-<<<<<<< HEAD
-=======
         See Also
         --------
         subset
         clone_object
 
->>>>>>> 418f9085
         Notes
         -----
         The objects in the returned dictionary can be used for simulations as
@@ -474,8 +471,9 @@
         >>> new_pn is pn
         False
 
-        The use the new simulation over the older one, you must clear the
+        To use the new simulation over the older one, you must clear the
         Controller object and then update it with the new simulation data:
+        
         >>> sim.clear()
         >>> sim.update(new_sim)
         '''
