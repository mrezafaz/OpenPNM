--- conflicted
+++ resolved
@@ -141,62 +141,38 @@
 #                    net = OpenPNM.Network.GenericNetwork(name=obj.split('.')[1])
                 net = OpenPNM.Network.GenericNetwork(name=obj.split('.')[1])
                 net.update(sim['data'][obj])
-<<<<<<< HEAD
                 if models:
                     for model in sim['mods'][obj].keys():
                         PNM._load_model(net,sim['mods'][obj][model])
-        
-=======
-                for model in sim['mods'][obj].keys():
-                    PNM._load_model(net,sim['mods'][obj][model])
-
->>>>>>> 973fadbd
+
         for obj in sim['data'].keys():  # Geometry objects
             if obj.split('.')[0] == 'Geometry':
                 Ps = net.pores(obj.split('.')[1])
                 Ts = net.throats(obj.split('.')[1])
                 geom = OpenPNM.Geometry.GenericGeometry(network=net,pores=Ps,throats=Ts,name=obj.split('.')[1])
                 geom.update(sim['data'][obj])
-<<<<<<< HEAD
                 if models:
                     for model in sim['mods'][obj].keys():
                         PNM._load_model(geom,sim['mods'][obj][model])
-        
-=======
-                for model in sim['mods'][obj].keys():
-                    PNM._load_model(geom,sim['mods'][obj][model])
-
->>>>>>> 973fadbd
+
         for obj in sim['data'].keys():  # Do Pure phases or independent mixtures first
             if (obj.split('.')[0] == 'Phases') and (sim['tree'][obj]['Phases'] == []):
                 phase = OpenPNM.Phases.GenericPhase(network=net,name=obj.split('.')[1])
                 phase.update(sim['data'][obj])
-<<<<<<< HEAD
                 if models:
                     for model in sim['mods'][obj].keys():
                         PNM._load_model(phase,sim['mods'][obj][model])
-        
-=======
-                for model in sim['mods'][obj].keys():
-                    PNM._load_model(phase,sim['mods'][obj][model])
-
->>>>>>> 973fadbd
+
         for obj in sim['data'].keys():  # Then do proper mixtures which have subphases
             if (obj.split('.')[0] == 'Phases') and (sim['tree'][obj]['Phases'] != []):
                 comps = net.phases(sim['tree'][obj]['Phases'])
                 #Instantiate mixture phase with list of components
                 phase = OpenPNM.Phases.GenericPhase(network=net,name=obj.split('.')[1],components=comps)
                 phase.update(sim['data'][obj])
-<<<<<<< HEAD
                 if models:
                     for model in sim['mods'][obj].keys():
                         PNM._load_model(phase,sim['mods'][obj][model])
-        
-=======
-                for model in sim['mods'][obj].keys():
-                    PNM._load_model(phase,sim['mods'][obj][model])
-
->>>>>>> 973fadbd
+
         for obj in sim['data'].keys():  # Physics objects associated with mixures
             if obj.split('.')[0] == 'Physics':
                 phase = net.phases(sim['tree'][obj]['Phases'])[0]  # This will always be only 1 phase
@@ -204,16 +180,10 @@
                 Ts = phase.throats(obj.split('.')[1])
                 phys = OpenPNM.Physics.GenericPhysics(network=net,phase=phase,pores=Ps,throats=Ts,name=obj.split('.')[1])
                 phys.update(sim['data'][obj])
-<<<<<<< HEAD
                 if models:
                     for model in sim['mods'][obj].keys():
                         PNM._load_model(phys,sim['mods'][obj][model])
-        
-=======
-                for model in sim['mods'][obj].keys():
-                    PNM._load_model(phys,sim['mods'][obj][model])
-
->>>>>>> 973fadbd
+
         return net
 
     @staticmethod
