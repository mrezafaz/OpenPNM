*.egg
*.egg-info
*.py[co]
*.pnm
build/
dist/
<<<<<<< HEAD
.tox/
=======
.coverage
*.vtp
>>>>>>> a26125e9
<|MERGE_RESOLUTION|>--- conflicted
+++ resolved
@@ -4,9 +4,6 @@
 *.pnm
 build/
 dist/
-<<<<<<< HEAD
 .tox/
-=======
 .coverage
-*.vtp
->>>>>>> a26125e9
+*.vtp